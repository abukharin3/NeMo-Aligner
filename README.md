# NVIDIA NeMo-Aligner

# Latest News
- We released Nemotron-4-340B [Base](https://huggingface.co/nvidia/Nemotron-4-340B-Base), [Instruct](https://huggingface.co/nvidia/Nemotron-4-340B-Instruct), [Reward](https://huggingface.co/nvidia/Nemotron-4-340B-Reward). The Instruct and Reward variants are trained in Nemo-Aligner. Please see the [Helpsteer2](https://arxiv.org/abs/2406.08673) paper for more details on the reward model training.
- We are excited to announce the release of accelerated generation support in our RLHF pipeline using [TensorRT-LLM](https://github.com/NVIDIA/TensorRT-LLM). For more information, please refer to our [RLHF documentation](https://docs.nvidia.com/nemo-framework/user-guide/latest/modelalignment/rlhf.html).
- [NeMo-Aligner Paper](https://arxiv.org/abs/2405.01481) is now out on arxiv!

## Introduction

NeMo-Aligner is a scalable toolkit for efficient model alignment. The toolkit has support for state-of-the- art model alignment algorithms such as SteerLM, DPO, and Reinforcement Learning from Human Feedback (RLHF). These algorithms enable users to align language models to be more safe, harmless, and helpful. Users can perform end-to-end model alignment on a wide range of model sizes and take advantage of all the parallelism techniques to ensure their model alignment is done in a performant and resource-efficient manner. For more technical details, please refer to our [paper](https://arxiv.org/abs/2405.01481).

The NeMo-Aligner toolkit is built using the NeMo Framework, which enables scalable training across thousands of GPUs using tensor, data, and pipeline parallelism for all alignment components. Additionally, our checkpoints are cross-compatible with the NeMo ecosystem, facilitating inference deployment and further customization (https://github.com/NVIDIA/NeMo-Aligner).

The toolkit is currently in it's early stages. We are committed to improving the toolkit to make it easier for developers to pick and choose different alignment algorithms to build safe, helpful, and reliable models.

## Key Features

* **SteerLM: Attribute Conditioned SFT as an (User-Steerable) alternative to RLHF** 
    * [Llama3-70B-SteerLM-Chat](https://huggingface.co/nvidia/Llama3-70B-SteerLM-Chat) aligned with NeMo-Aligner.
    * Corresponding reward model [Llama3-70B-SteerLM-RM](https://huggingface.co/nvidia/Llama3-70B-SteerLM-RM).
    * Learn more at our [SteerLM](https://arxiv.org/abs/2310.05344) and [HelpSteer2](https://arxiv.org/abs/2406.08673) papers.
* **Supervised Fine Tuning**
* **Reward Model Training**
* **Reinforcement Learning from Human Feedback using the [PPO](https://arxiv.org/pdf/1707.06347.pdf) Algorithm**
    * [Llama3-70B-PPO-Chat](https://huggingface.co/nvidia/Llama3-70B-PPO-Chat) aligned with NeMo-Aligner using TRT-LLM.
* **Direct Preference Optimization** as described in [Direct Preference Optimization: Your Language Model is Secretly a Reward Model](https://arxiv.org/pdf/2305.18290)
    * [Llama3-70B-DPO-Chat](https://huggingface.co/nvidia/Llama3-70B-DPO-Chat) aligned with NeMo Aligner.
* **Self-Play Fine-Tuning (SPIN)** as described in [Self-Play Fine-Tuning Converts Weak Language Models to Strong Language Models](https://arxiv.org/pdf/2401.01335)

## Learn More
* [Documentation](https://github.com/NVIDIA/NeMo-Aligner/blob/main/docs/README.md)
* [Examples](https://github.com/NVIDIA/NeMo-Aligner/tree/main/examples/nlp/gpt)
* [Tutorials](https://docs.nvidia.com/nemo-framework/user-guide/latest/modelalignment/index.html)
* [Paper](https://arxiv.org/abs/2405.01481)

## Latest Release

For the latest stable release, please see the [releases page](https://github.com/NVIDIA/NeMo-Aligner/releases). All releases come with a pre-built container. Changes within each release will be documented in [CHANGELOG](https://github.com/NVIDIA/NeMo-Aligner/blob/main/CHANGELOG.md).

## Install Your Own Environment

### Requirements
NeMo-Aligner has the same requirements as the [NeMo Toolkit Requirements](https://github.com/NVIDIA/NeMo#requirements) with the addition of [PyTriton](https://github.com/triton-inference-server/pytriton).

### Install NeMo-Aligner
Please follow the same steps as outlined in the [NeMo Toolkit Installation Guide](https://github.com/NVIDIA/NeMo#installation).  After installing NeMo, execute the following additional command:
```bash
pip install nemo-aligner
```
Alternatively, if you prefer to install the latest commit:
```bash
pip install .
```

### Docker Containers

We provide an official NeMo-Aligner Dockerfile which is based on stable, tested versions of NeMo, Megatron-LM, and TransformerEngine. The primary objective of this Dockerfile is to ensure stability, although it might not always reflect the very latest versions of those three packages. You can access our Dockerfile [here](https://github.com/NVIDIA/NeMo-Aligner/blob/main/Dockerfile).

Alternatively, you can build the NeMo Dockerfile here [NeMo Dockerfile](https://github.com/NVIDIA/NeMo/blob/main/Dockerfile) and add `RUN pip install nemo-aligner` at the end.

## Future work
<<<<<<< HEAD
=======
- Add Rejection Sampling support.
>>>>>>> 350cc8e3
- We will continue improving the stability of the PPO learning phase.
- Improve the performance of RLHF.

## Contribute to NeMo-Aligner
We welcome community contributions! Please refer to [CONTRIBUTING.md](https://github.com/NVIDIA/NeMo-Aligner/blob/main/CONTRIBUTING.md) for guidelines.

## Cite NeMo-Aligner in Your Work
```
@misc{shen2024nemoaligner,
      title={NeMo-Aligner: Scalable Toolkit for Efficient Model Alignment},
      author={Gerald Shen and Zhilin Wang and Olivier Delalleau and Jiaqi Zeng and Yi Dong and Daniel Egert and Shengyang Sun and Jimmy Zhang and Sahil Jain and Ali Taghibakhshi and Markel Sanz Ausin and Ashwath Aithal and Oleksii Kuchaiev},
      year={2024},
      eprint={2405.01481},
      archivePrefix={arXiv},
      primaryClass={cs.CL}
}
```

## License
This toolkit is licensed under the [Apache License, Version 2.0.](https://github.com/NVIDIA/NeMo-Aligner/blob/main/LICENSE)<|MERGE_RESOLUTION|>--- conflicted
+++ resolved
@@ -59,10 +59,6 @@
 Alternatively, you can build the NeMo Dockerfile here [NeMo Dockerfile](https://github.com/NVIDIA/NeMo/blob/main/Dockerfile) and add `RUN pip install nemo-aligner` at the end.
 
 ## Future work
-<<<<<<< HEAD
-=======
-- Add Rejection Sampling support.
->>>>>>> 350cc8e3
 - We will continue improving the stability of the PPO learning phase.
 - Improve the performance of RLHF.
 
