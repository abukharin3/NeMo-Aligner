# To build NeMo-Aligner from a base PyTorch container:
#
#   docker buildx build -t aligner:latest .
#
# To update NeMo-Aligner from a pre-built NeMo-Framework container:
#
<<<<<<< HEAD
#   docker buildx build --target=aligner-bump --build-arg=BASE_IMAGE=nvcr.io/nvidia/nemo:24.07 -t aligner:latest .
=======
#   docker buildx build --target=aligner-bump -t aligner:latest .
>>>>>>> f4e69ade
#

# Number of parallel threads for compute heavy build jobs
# if you get errors building TE or Apex, decrease this to 4
ARG MAX_JOBS=8
# Git refs for dependencies
ARG TE_TAG=7d576ed25266a17a7b651f2c12e8498f67e0baea
ARG PYTRITON_VERSION=0.5.10
ARG NEMO_TAG=e033481e26e6ae32764d3e2b3f16afed00dc7218  # On: r2.0.0rc1
ARG MLM_TAG=a3fe0c75df82218901fa2c3a7c9e389aa5f53182  # On: core_r0.8.0
ARG ALIGNER_COMMIT=main
ARG TRTLLM_VERSION=v0.10.0
ARG PROTOBUF_VERSION=4.24.4
<<<<<<< HEAD

ARG BASE_IMAGE=nvcr.io/nvidia/pytorch:24.03-py3

FROM ${BASE_IMAGE} AS aligner-bump

ARG ALIGNER_COMMIT

=======
ARG BASE_IMAGE=nvcr.io/nvidia/pytorch:24.03-py3

FROM ${BASE_IMAGE} AS aligner-bump
ARG ALIGNER_COMMIT
>>>>>>> f4e69ade
WORKDIR /opt
# NeMo Aligner
RUN <<"EOF" bash -exu
if [[ ! -d NeMo-Aligner ]]; then
    git clone https://github.com/NVIDIA/NeMo-Aligner.git
    cd NeMo-Aligner
    git checkout $ALIGNER_COMMIT
else
    cd NeMo-Aligner
fi

pip install --no-deps -e .
EOF

<<<<<<< HEAD
# NeMo Aligner
RUN <<"EOF" bash -exu
if [[ ! -d NeMo-Aligner ]]; then
    git clone https://github.com/NVIDIA/NeMo-Aligner.git
    cd NeMo-Aligner
    git checkout $ALIGNER_COMMIT
    pip install --no-deps -e .
    cd -
fi
cd NeMo-Aligner
git fetch -a
git checkout -f ${ALIGNER_COMMIT}
git pull
EOF

FROM aligner-bump as final

=======
FROM ${BASE_IMAGE} as final
WORKDIR /opt
>>>>>>> f4e69ade
# needed in case git complains that it can't detect a valid email, this email is fake but works
RUN git config --global user.email "worker@nvidia.com"
# install TransformerEngine
ARG MAX_JOBS
ARG TE_TAG
RUN pip uninstall -y transformer-engine && \
    git clone https://github.com/NVIDIA/TransformerEngine.git && \
    cd TransformerEngine && \
    if [ ! -z $TE_TAG ]; then \
        git fetch origin $TE_TAG && \
        git checkout FETCH_HEAD; \
    fi && \
    git submodule init && git submodule update && \
    NVTE_FRAMEWORK=pytorch NVTE_WITH_USERBUFFERS=1 MPI_HOME=/usr/local/mpi pip install .

# install latest apex
ARG APEX_TAG
RUN pip uninstall -y apex && \
    git clone https://github.com/NVIDIA/apex && \
    cd apex && \
    if [ ! -z $APEX_TAG ]; then \
        git fetch origin $APEX_TAG && \
        git checkout FETCH_HEAD; \
    fi && \
    pip install -v --no-build-isolation --disable-pip-version-check --no-cache-dir --config-settings "--build-option=--cpp_ext --cuda_ext --fast_layer_norm --distributed_adam --deprecated_fused_adam" ./

# place any util pkgs here
ARG PYTRITON_VERSION
RUN pip install --upgrade-strategy only-if-needed nvidia-pytriton==$PYTRITON_VERSION
ARG PROTOBUF_VERSION
RUN pip install -U --no-deps protobuf==$PROTOBUF_VERSION
RUN pip install --upgrade-strategy only-if-needed jsonlines

# NeMo
ARG NEMO_TAG
RUN git clone https://github.com/NVIDIA/NeMo.git && \
    cd NeMo && \
    git pull && \
    if [ ! -z $NEMO_TAG ]; then \
        git fetch origin $NEMO_TAG && \
        git checkout FETCH_HEAD; \
    fi && \
    pip uninstall -y nemo_toolkit sacrebleu && \
    pip install -e ".[nlp]" && \
    cd nemo/collections/nlp/data/language_modeling/megatron && make

# MLM
ARG MLM_TAG
RUN pip uninstall -y megatron-core && \
    git clone https://github.com/NVIDIA/Megatron-LM.git && \
    cd Megatron-LM && \
    git pull && \
    if [ ! -z $MLM_TAG ]; then \
        git fetch origin $MLM_TAG && \
        git checkout FETCH_HEAD; \
    fi && \
    pip install -e .

# Git LFS
RUN curl -s https://packagecloud.io/install/repositories/github/git-lfs/script.deb.sh | bash && \
    apt-get install git-lfs && \
    git lfs install

<<<<<<< HEAD
# TRTLLM
ARG TRTLLM_VERSION
RUN git clone https://github.com/NVIDIA/TensorRT-LLM.git && \
    cd TensorRT-LLM && \
    git checkout ${TRTLLM_VERSION} && \
    patch -p1 < ../NeMo-Aligner/setup/trtllm.patch && \
    . docker/common/install_tensorrt.sh && \
    python3 ./scripts/build_wheel.py --trt_root /usr/local/tensorrt 

RUN cd TensorRT-LLM && \
    pip install ./build/tensorrt_llm*.whl
ENV LD_LIBRARY_PATH=$LD_LIBRARY_PATH:/usr/local/cuda-12/compat/lib.real/

=======
COPY --from=aligner-bump /opt/NeMo-Aligner /opt/NeMo-Aligner
RUN cd /opt/NeMo-Aligner && \
    pip install --no-deps -e .

# TRTLLM
ARG TRTLLM_VERSION
RUN git clone https://github.com/NVIDIA/TensorRT-LLM.git && \
    cd TensorRT-LLM && \
    git checkout ${TRTLLM_VERSION} && \
    patch -p1 < ../NeMo-Aligner/setup/trtllm.patch && \
    . docker/common/install_tensorrt.sh && \
    python3 ./scripts/build_wheel.py --trt_root /usr/local/tensorrt 

RUN cd TensorRT-LLM && \
    pip install ./build/tensorrt_llm*.whl
ENV LD_LIBRARY_PATH=$LD_LIBRARY_PATH:/usr/local/cuda-12/compat/lib.real/

>>>>>>> f4e69ade
# WAR(0.4.0): The pin of NeMo requires a higher nvidia-modelopt version than
#             TRT-LLM allows. This installation must follow TRT-LLM and is
#             only necessary when NeMo 2.0.0rc1 is installed with TRT-LLM v10.
RUN pip install --upgrade-strategy only-if-needed nvidia-modelopt==0.13.0<|MERGE_RESOLUTION|>--- conflicted
+++ resolved
@@ -4,11 +4,8 @@
 #
 # To update NeMo-Aligner from a pre-built NeMo-Framework container:
 #
-<<<<<<< HEAD
-#   docker buildx build --target=aligner-bump --build-arg=BASE_IMAGE=nvcr.io/nvidia/nemo:24.07 -t aligner:latest .
-=======
+
 #   docker buildx build --target=aligner-bump -t aligner:latest .
->>>>>>> f4e69ade
 #
 
 # Number of parallel threads for compute heavy build jobs
@@ -22,20 +19,11 @@
 ARG ALIGNER_COMMIT=main
 ARG TRTLLM_VERSION=v0.10.0
 ARG PROTOBUF_VERSION=4.24.4
-<<<<<<< HEAD
 
 ARG BASE_IMAGE=nvcr.io/nvidia/pytorch:24.03-py3
 
 FROM ${BASE_IMAGE} AS aligner-bump
-
 ARG ALIGNER_COMMIT
-
-=======
-ARG BASE_IMAGE=nvcr.io/nvidia/pytorch:24.03-py3
-
-FROM ${BASE_IMAGE} AS aligner-bump
-ARG ALIGNER_COMMIT
->>>>>>> f4e69ade
 WORKDIR /opt
 # NeMo Aligner
 RUN <<"EOF" bash -exu
@@ -50,28 +38,8 @@
 pip install --no-deps -e .
 EOF
 
-<<<<<<< HEAD
-# NeMo Aligner
-RUN <<"EOF" bash -exu
-if [[ ! -d NeMo-Aligner ]]; then
-    git clone https://github.com/NVIDIA/NeMo-Aligner.git
-    cd NeMo-Aligner
-    git checkout $ALIGNER_COMMIT
-    pip install --no-deps -e .
-    cd -
-fi
-cd NeMo-Aligner
-git fetch -a
-git checkout -f ${ALIGNER_COMMIT}
-git pull
-EOF
-
-FROM aligner-bump as final
-
-=======
 FROM ${BASE_IMAGE} as final
 WORKDIR /opt
->>>>>>> f4e69ade
 # needed in case git complains that it can't detect a valid email, this email is fake but works
 RUN git config --global user.email "worker@nvidia.com"
 # install TransformerEngine
@@ -135,21 +103,6 @@
     apt-get install git-lfs && \
     git lfs install
 
-<<<<<<< HEAD
-# TRTLLM
-ARG TRTLLM_VERSION
-RUN git clone https://github.com/NVIDIA/TensorRT-LLM.git && \
-    cd TensorRT-LLM && \
-    git checkout ${TRTLLM_VERSION} && \
-    patch -p1 < ../NeMo-Aligner/setup/trtllm.patch && \
-    . docker/common/install_tensorrt.sh && \
-    python3 ./scripts/build_wheel.py --trt_root /usr/local/tensorrt 
-
-RUN cd TensorRT-LLM && \
-    pip install ./build/tensorrt_llm*.whl
-ENV LD_LIBRARY_PATH=$LD_LIBRARY_PATH:/usr/local/cuda-12/compat/lib.real/
-
-=======
 COPY --from=aligner-bump /opt/NeMo-Aligner /opt/NeMo-Aligner
 RUN cd /opt/NeMo-Aligner && \
     pip install --no-deps -e .
@@ -167,7 +120,6 @@
     pip install ./build/tensorrt_llm*.whl
 ENV LD_LIBRARY_PATH=$LD_LIBRARY_PATH:/usr/local/cuda-12/compat/lib.real/
 
->>>>>>> f4e69ade
 # WAR(0.4.0): The pin of NeMo requires a higher nvidia-modelopt version than
 #             TRT-LLM allows. This installation must follow TRT-LLM and is
 #             only necessary when NeMo 2.0.0rc1 is installed with TRT-LLM v10.
